"""Python functions to compute vibronic spectra."""

# Copyright © 2024 HQS Quantum Simulations GmbH. All Rights Reserved.
# Licensed under the Apache License, Version 2.0 (the "License");
#  you may not use this file except
# in compliance with the License. You may obtain a copy of the License at
#
#     http://www.apache.org/licenses/LICENSE-2.0
#
# Unless required by applicable law or agreed to in writing, software
#  distributed under the License
# is distributed on an "AS IS" BASIS, WITHOUT WARRANTIES OR CONDITIONS OF ANY
#  KIND, either express
# or implied. See the License for the specific language governing permissions
#  and limitations under
# the License.

import numpy as np
from qoqo_strawberry_fields import StrawberryFieldsBackend
from qoqo import operations, Circuit
from typing import Tuple
import yaml
import json


def energy_for_samples(
<<<<<<< HEAD
    samples: np.ndarray, freq_ini: np.ndarray, freq_fin: np.ndarray, E_ex: float = 0
) -> np.ndarray:
=======
    samples: np.ndarray, freq_ini: np.ndarray, freq_fin: np.ndarray,
        E_ex: float = 0) -> np.ndarray:
>>>>>>> c32dc527
    """Convert GBS samples to energies using molecular data.

    Args:
        samples: GBS samples
        freq_ini: vibrational frequencies of the initial state
        freq_fin: vibrational frequencies of the final state
        E_ex: vertical excitation energy

    Returns:
        ndarray: energies corresponding to the samples;
        one value per sample
    """
    # First, we compute ZPEs and add to excitation energy
    zpe_ini = 0.5 * np.sum(freq_ini)
    zpe_fin = 0.5 * np.sum(freq_fin)
    E_ex = E_ex + zpe_fin - zpe_ini
    # Compute energies from GBS samples: for zero T
    ener_samples = []
    for sample in samples:
        ener_samples.append(np.dot(sample, freq_fin.T))
    # Add zero-point-corrected excitation energy
    energies = np.array(ener_samples)
    energies = energies + E_ex

    return energies


def mol_GBS(
    squeezing: np.ndarray, displ: np.ndarray, ops1: list, ops2: list,
        shots: int) -> Tuple[Circuit, np.array]:
    """GBS for vibronic molecular type of input using qoqo.

    Args:
        squeezing: squeezing parameters for the modes
        displ: phase displacement parameters for the modes
        ops1: list of qoqo operations for the first interferometer
        ops2: list of qoqo operations for the second interferometer
        shots: number of shots and measurements

    Returns:
        Tuple[Circuit, np.array]: qoqo circuit and measurements

    """

    # Extract number of modes
    nmodes = displ.shape[0]

    # Create circuit
    circuit = Circuit()
    circuit += operations.DefinitionFloat("ro", nmodes, True)

    # Interferomener 1
    for op in ops1:
        circuit += op

    # Squeezing
    squeezing_angle = 0
    for mode in range(nmodes):
        circuit += operations.Squeezing(mode, squeezing[mode], squeezing_angle)

    # Interferometer 2
    for op in ops2:
        circuit += op

    # Phase displacement
    for mode in range(nmodes):
        circuit += operations.PhaseDisplacement(mode, np.abs(displ[mode]),
                                                np.angle(displ[mode]))

    # Measure
    for mode in range(nmodes):
        circuit += operations.PhotonDetection(mode, "ro", mode)

    circuit += operations.PragmaSetNumberOfMeasurements(shots, "ro")

    backend = StrawberryFieldsBackend(number_modes=3, device="gaussian")
    result = backend.run_circuit(circuit)

    # Post-process results
    samples = np.array(result[1]["ro"])

    return circuit, samples


def save_circuit(circuit: Circuit, name: str = "circuit") -> None:
    """Saves qoqo circuit to .yaml file.

    Args:
        circuit: qoqo circuit
        name: desired file name

    """
    # Circuit to json
    cir_json_str = circuit.to_json()

    # .json to dictionary
    cir_dict = json.loads(cir_json_str)

    # dictionary to .yaml and dump
    with open(f"{name}.yaml", "w+") as yaml_f:
        yaml.dump(cir_dict, yaml_f, allow_unicode=True)<|MERGE_RESOLUTION|>--- conflicted
+++ resolved
@@ -24,13 +24,8 @@
 
 
 def energy_for_samples(
-<<<<<<< HEAD
     samples: np.ndarray, freq_ini: np.ndarray, freq_fin: np.ndarray, E_ex: float = 0
 ) -> np.ndarray:
-=======
-    samples: np.ndarray, freq_ini: np.ndarray, freq_fin: np.ndarray,
-        E_ex: float = 0) -> np.ndarray:
->>>>>>> c32dc527
     """Convert GBS samples to energies using molecular data.
 
     Args:
@@ -55,80 +50,4 @@
     energies = np.array(ener_samples)
     energies = energies + E_ex
 
-    return energies
-
-
-def mol_GBS(
-    squeezing: np.ndarray, displ: np.ndarray, ops1: list, ops2: list,
-        shots: int) -> Tuple[Circuit, np.array]:
-    """GBS for vibronic molecular type of input using qoqo.
-
-    Args:
-        squeezing: squeezing parameters for the modes
-        displ: phase displacement parameters for the modes
-        ops1: list of qoqo operations for the first interferometer
-        ops2: list of qoqo operations for the second interferometer
-        shots: number of shots and measurements
-
-    Returns:
-        Tuple[Circuit, np.array]: qoqo circuit and measurements
-
-    """
-
-    # Extract number of modes
-    nmodes = displ.shape[0]
-
-    # Create circuit
-    circuit = Circuit()
-    circuit += operations.DefinitionFloat("ro", nmodes, True)
-
-    # Interferomener 1
-    for op in ops1:
-        circuit += op
-
-    # Squeezing
-    squeezing_angle = 0
-    for mode in range(nmodes):
-        circuit += operations.Squeezing(mode, squeezing[mode], squeezing_angle)
-
-    # Interferometer 2
-    for op in ops2:
-        circuit += op
-
-    # Phase displacement
-    for mode in range(nmodes):
-        circuit += operations.PhaseDisplacement(mode, np.abs(displ[mode]),
-                                                np.angle(displ[mode]))
-
-    # Measure
-    for mode in range(nmodes):
-        circuit += operations.PhotonDetection(mode, "ro", mode)
-
-    circuit += operations.PragmaSetNumberOfMeasurements(shots, "ro")
-
-    backend = StrawberryFieldsBackend(number_modes=3, device="gaussian")
-    result = backend.run_circuit(circuit)
-
-    # Post-process results
-    samples = np.array(result[1]["ro"])
-
-    return circuit, samples
-
-
-def save_circuit(circuit: Circuit, name: str = "circuit") -> None:
-    """Saves qoqo circuit to .yaml file.
-
-    Args:
-        circuit: qoqo circuit
-        name: desired file name
-
-    """
-    # Circuit to json
-    cir_json_str = circuit.to_json()
-
-    # .json to dictionary
-    cir_dict = json.loads(cir_json_str)
-
-    # dictionary to .yaml and dump
-    with open(f"{name}.yaml", "w+") as yaml_f:
-        yaml.dump(cir_dict, yaml_f, allow_unicode=True)+    return energies